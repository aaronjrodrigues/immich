--- conflicted
+++ resolved
@@ -66,21 +66,12 @@
       expect(assets).toEqual(
         expect.arrayContaining([
           expect.objectContaining({
-<<<<<<< HEAD
             isOffline: false,
-            originalFileName: 'silver_fir',
+            originalFileName: 'silver_fir.jpg',
           }),
           expect.objectContaining({
             isOffline: false,
-            originalFileName: 'tanners_ridge',
-=======
-            isOffline: true,
-            originalFileName: 'el_torcal_rocks.jpg',
-          }),
-          expect.objectContaining({
-            isOffline: true,
             originalFileName: 'tanners_ridge.jpg',
->>>>>>> 9c6a26de
           }),
         ]),
       );

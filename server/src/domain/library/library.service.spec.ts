--- conflicted
+++ resolved
@@ -2,26 +2,9 @@
 import { when } from 'jest-when';
 import { R_OK } from 'node:constants';
 import { Stats } from 'node:fs';
-<<<<<<< HEAD
-import { ILibraryFileJob, ILibraryOfflineJob, ILibraryRefreshJob, JobName } from '../job';
-import {
-  IAssetRepository,
-  ICryptoRepository,
-  IDatabaseRepository,
-  IJobRepository,
-  ILibraryRepository,
-  IStorageRepository,
-  ISystemConfigRepository,
-  JobStatus,
-  StorageEventType,
-} from '../repositories';
-import { SystemConfigCore } from '../system-config/system-config.core';
-import { mapLibrary } from './library.dto';
-import { LibraryService } from './library.service';
-=======
 import { SystemConfigCore } from 'src/cores/system-config.core';
 import { JobName } from 'src/domain/job/job.constants';
-import { ILibraryFileJob, ILibraryRefreshJob } from 'src/domain/job/job.interface';
+import { ILibraryFileJob, ILibraryOfflineJob, ILibraryRefreshJob } from 'src/domain/job/job.interface';
 import { mapLibrary } from 'src/domain/library/library.dto';
 import { LibraryService } from 'src/domain/library/library.service';
 import { AssetType } from 'src/infra/entities/asset.entity';
@@ -47,7 +30,6 @@
 import { newLibraryRepositoryMock } from 'test/repositories/library.repository.mock';
 import { makeMockWatcher, newStorageRepositoryMock } from 'test/repositories/storage.repository.mock';
 import { newSystemConfigRepositoryMock } from 'test/repositories/system-config.repository.mock';
->>>>>>> 84f7ca85
 
 describe(LibraryService.name, () => {
   let sut: LibraryService;

import type { AssetBucket } from '$lib/stores/assets.store';
import { locale } from '$lib/stores/preferences.store';
import type { AssetResponseDto } from '@immich/sdk';
<<<<<<< HEAD
import type createJustifiedLayout from 'justified-layout';
import { groupBy, memoize, sortBy } from 'lodash-es';
import { DateTime, Interval } from 'luxon';
=======
import { groupBy, sortBy } from 'lodash-es';
import { DateTime } from 'luxon';
>>>>>>> 17c3e8e8
import { get } from 'svelte/store';

export type DateGroup = {
  date: DateTime;
  groupTitle: string;
  assets: AssetResponseDto[];
  height: number;
  heightActual: boolean;
  intersecting: boolean;
  geometry: Geometry;
  bucket: AssetBucket;
};
export type ScrollBarListener = (
  bucketDate: string | undefined,
  overallScrollPercent: number,
  bucketScrollPercent: number,
) => void | Promise<void>;
export type ScrollTargetListener = ({
  bucket,
  dateGroup,
  asset,
  offset,
}: {
  bucket: AssetBucket;
  dateGroup: DateGroup;
  asset: AssetResponseDto;
  offset: number;
}) => void;

export const fromLocalDateTime = (localDateTime: string) =>
  DateTime.fromISO(localDateTime, { zone: 'UTC', locale: get(locale) });

export const groupDateFormat: Intl.DateTimeFormatOptions = {
  weekday: 'short',
  month: 'short',
  day: 'numeric',
  year: 'numeric',
};

export function formatGroupTitle(_date: DateTime): string {
  if (!_date.isValid) {
    return _date.toString();
  }
  const date = _date as DateTime<true>;
  const today = DateTime.now().startOf('day');

  // Today
  if (today.hasSame(date, 'day')) {
    return date.toRelativeCalendar();
  }

  // Yesterday
  if (today.minus({ days: 1 }).hasSame(date, 'day')) {
    return date.toRelativeCalendar();
  }

  // Last week
  if (date >= today.minus({ days: 6 })) {
    return date.toLocaleString({ weekday: 'long' });
  }

  // This year
  if (today.hasSame(date, 'year')) {
    return date.toLocaleString({
      weekday: 'short',
      month: 'short',
      day: 'numeric',
    });
  }

  return date.toLocaleString(groupDateFormat);
}

type Geometry = ReturnType<typeof createJustifiedLayout> & {
  containerWidth: number;
};

function emptyGeometry() {
  return {
    containerWidth: 0,
    containerHeight: 0,
    widowCount: 0,
    boxes: [],
  };
}

const formatDateGroupTitle = memoize(formatGroupTitle);

export function splitBucketIntoDateGroups(bucket: AssetBucket, locale: string | undefined): DateGroup[] {
  const grouped = groupBy(bucket.assets, (asset) =>
    fromLocalDateTime(asset.localDateTime).toLocaleString(groupDateFormat, { locale }),
  );
  const sorted = sortBy(grouped, (group) => bucket.assets.indexOf(group[0]));
  return sorted.map((group) => {
    const date = fromLocalDateTime(group[0].localDateTime).startOf('day');
    return {
      date,
      groupTitle: formatDateGroupTitle(date),
      assets: group,
      height: 0,
      heightActual: false,
      intersecting: false,
      geometry: emptyGeometry(),
      bucket: bucket,
    };
  });
}

export type LayoutBox = {
  aspectRatio: number;
  top: number;
  width: number;
  height: number;
  left: number;
  forcedAspectRatio?: boolean;
};

export function calculateWidth(boxes: LayoutBox[]): number {
  let width = 0;
  for (const box of boxes) {
    if (box.top < 100) {
      width = box.left + box.width;
    }
  }
  return width;
}

export function findTotalOffset(element: HTMLElement, stop: HTMLElement) {
  let offset = 0;
  while (element.offsetParent && element !== stop) {
    offset += element.offsetTop;
    element = element.offsetParent as HTMLElement;
  }
  return offset;
}<|MERGE_RESOLUTION|>--- conflicted
+++ resolved
@@ -1,14 +1,9 @@
 import type { AssetBucket } from '$lib/stores/assets.store';
 import { locale } from '$lib/stores/preferences.store';
 import type { AssetResponseDto } from '@immich/sdk';
-<<<<<<< HEAD
 import type createJustifiedLayout from 'justified-layout';
 import { groupBy, memoize, sortBy } from 'lodash-es';
 import { DateTime, Interval } from 'luxon';
-=======
-import { groupBy, sortBy } from 'lodash-es';
-import { DateTime } from 'luxon';
->>>>>>> 17c3e8e8
 import { get } from 'svelte/store';
 
 export type DateGroup = {

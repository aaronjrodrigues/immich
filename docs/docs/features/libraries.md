# Libraries

## Overview

Immich supports the creation of libraries which is a top-level asset container. Currently, there are two types of libraries: traditional upload libraries that can sync with a mobile device, and external libraries, that keeps up to date with files on disk. Libraries are different from albums in that an asset can belong to multiple albums but only one library, and deleting a library deletes all assets contained within. As of August 2023, this is a new feature and libraries have a lot of potential for future development beyond what is documented here. This document attempts to describe the current state of libraries.

## The Upload Library

Immich comes preconfigured with an upload library for each user. All assets uploaded to Immich are added to this library. This library can be renamed, but not deleted. The upload library is the only library that can be synced with a mobile device. No items in an upload library is allowed to have the same sha1 hash as another item in the same library in order to prevent duplicates.

## External Libraries

External libraries tracks assets stored outside of immich, i.e. in the file system. Immich will only read data from the files, and will not modify them in any way. Therefore, the delete button is disabled for external assets. When the external library is scanned, immich will read the metadata from the file and create an asset in the library for each image or video file. These items will then be shown in the main timeline, and they will look and behave like any other asset, including viewing on the map, adding to albums, etc.

If a file is modified outside of Immich, the changes will not be reflected in immich until the library is scanned again. There are different ways to scan a library depending on the use case:

- Scan Library Files: This is the default scan method and also the quickest. It will scan all files in the library and add new files to the library. It will notice if any files are missing (see below) but not check existing assets
- Scan All Library Files: Same as above, but will check each existing asset to see if the modification time has changed. If it has, the asset will be updated. Since it has to check each asset, this is slower than Scan Library Files.
- Force Scan All Library Files: Same as above, but will read each asset from disk no matter the modification time. This is useful in some cases where an asset has been modified externally but the modification time has not changed. This is the slowest way to scan because it reads each asset from disk.

:::caution

Due to aggressive caching it can take some time for a refreshed asset to appear correctly in the web view. You need to clear the cache in your browser to see the changes. This is a known issue and will be fixed in a future release. In Chrome, you need to open the developer console with F12, then reload the page with F5, and finally right click on the reload button and select "Empty Cache and Hard Reload".

:::

In external libraries, the file path is used for duplicate detection. This means that if a file is moved to a different location, it will be added as a new asset. If the file is moved back to its original location, it will be added as a new asset. In contrast to upload libraries, two identical files can be uploaded if they are in different locations. This is a deliberate design choice to make Immich reflect the file system as closely as possible. Remember that duplication detection is only done within the same library, so if you have multiple external libraries, the same file can be added to multiple libraries.

:::caution

If you add assets from an external library to an album and then move the asset to another location within the library, the asset will be removed from the album upon rescan. This is because the asset is considered a new asset after the move. This is a known issue and will be fixed in a future release.

:::

### Deleted External Assets

Note: Either a manual or scheduled library scan must have been performed to identify offline assets before this process will work.

In all above scan methods, Immich will check if any files are missing. This can happen if files are deleted, or if they are on a storage location that is currently unavailable, like a network drive that is not mounted, or a USB drive that has been unplugged. In order to prevent accidental deletion of assets, Immich will not immediately delete an asset from the library if the file is missing. Instead, the asset will be internally marked as offline and will still be visible in the main timeline. If the file is moved back to its original location and the library is scanned again, the asset will be restored.

Finally, files can be deleted from Immich via the `Remove Offline Files` job. This job can be found by the three dots menu for the associated external storage that was configured under Administration > Libraries (the same location described at [create external libraries](#create-external-libraries)). When this job is run, any assets marked as offline will then be removed from Immich. Run this job whenever files have been deleted from the file system and you want to remove them from Immich.

### Import Paths

External libraries use import paths to determine which files to scan. Each library can have multiple import paths so that files from different locations can be added to the same library. Import paths are scanned recursively, and if a file is in multiple import paths, it will only be added once. Each import file must be a readable directory that exists on the filesystem; the import path dialog will alert you of any paths that are not accessible.

If the import paths are edited in a way that an external file is no longer in any import path, it will be removed from the library in the same way a deleted file would. If the file is moved back to an import path, it will be added again as if it was a new file.

### Troubleshooting

Sometimes, an external library will not scan correctly. This can happen if immich_server or immich_microservices can't access the files. Here are some things to check:

<<<<<<< HEAD
=======
- Is the external path set correctly? Each import path must be contained in the external path.
- Make sure the external path does not contain spaces
>>>>>>> 73825918
- In the docker-compose file, are the volumes mounted correctly?
- Are the volumes identical between the `server` and `microservices` container?
- Are the import paths set correctly, and do they match the path set in docker-compose file?
- Make sure you don't use symlinks in your import libraries, and that you aren't linking across docker mounts.
- Are the permissions set correctly?
- Make sure you are using forward slashes (`/`) and not backward slashes.

To validate that Immich can reach your external library, start a shell inside the container. Run `docker exec -it immich_microservices /bin/bash` to a bash shell. If your import path is `/data/import/photos`, check it with `ls /data/import/photos`. Do the same check for the `immich_server` container. If you cannot access this directory in both the `microservices` and `server` containers, Immich won't be able to import files.

### Exclusion Patterns

By default, all files in the import paths will be added to the library. If there are files that should not be added, exclusion patterns can be used to exclude them. Exclusion patterns are glob patterns are matched against the full file path. If a file matches an exclusion pattern, it will not be added to the library. Exclusion patterns can be added in the Scan Settings page for each library. Under the hood, Immich uses the [glob](https://www.npmjs.com/package/glob) package to match patterns, so please refer to [their documentation](https://github.com/isaacs/node-glob#glob-primer) to see what patterns are supported.

Some basic examples:

- `**/*.tif` will exclude all files with the extension `.tif`
- `**/hidden.jpg` will exclude all files named `hidden.jpg`
- `**/Raw/**` will exclude all files in any directory named `Raw`
- `**/*.{tif,jpg}` will exclude all files with the extension `.tif` or `.jpg`

### Automatic watching (EXPERIMENTAL)

This feature - currently hidden in the config file - is considered experimental and for advanced users only. If enabled, it will allow automatic watching of the filesystem which means new assets are automatically imported to Immich without needing to rescan. Deleted assets are, as always, marked as offline and can be removed with the "Remove offline files" button.

If your photos are on a network drive you will likely have to enable filesystem polling. The performance hit for polling large libraries is currently unknown, feel free to test this feature and report back. In addition to the boolean feature flag, the configuration file allows customization of the following parameters, please see the [chokidar documentation](https://github.com/paulmillr/chokidar?tab=readme-ov-file#performance) for reference.

- `usePolling` (default: `false`).
- `interval`. (default: 10000). When using polling, this is how often (in milliseconds) the filesystem is polled.

### Nightly job

There is an automatic job that's run once a day and refreshes all modified files in all libraries as well as cleans up any libraries stuck in deletion.

## Usage

Let's show a concrete example where we add an existing gallery to Immich. Here, we have the following folders we want to add:

- `/home/user/old-pics`: a folder containing childhood photos.
- `/mnt/nas/christmas-trip`: photos from a christmas trip. The subfolder `/mnt/nas/christmas-trip/Raw` contains the raw files directly from the DSLR. We don't want to import the raw files to Immich
- `/mnt/media/videos`: Videos from the same christmas trip.

First, we need to plan how we want to organize the libraries. The christmas trip photos should belong to its own library since we want to exclude the raw files. The videos and old photos can be in the same library since we want to import all files. We could also add all three folders to the same library if there are no files matching the Raw exclusion pattern in the other folders.

### Mount Docker Volumes

`immich-server` and `immich-microservices` containers will need access to the gallery. Modify your docker compose file as follows

```diff title="docker-compose.yml"
  immich-server:
    volumes:
      - ${UPLOAD_LOCATION}:/usr/src/app/upload
+     - /mnt/nas/christmas-trip:/mnt/media/christmas-trip:ro
+     - /home/user/old-pics:/mnt/media/old-pics:ro
+     - /mnt/media/videos:/mnt/media/videos:ro
+     - "C:/Users/user_name/Desktop/my media:/mnt/media/my-media:ro" # import path in Windows system.


  immich-microservices:
    volumes:
      - ${UPLOAD_LOCATION}:/usr/src/app/upload
+     - /mnt/nas/christmas-trip:/mnt/media/christmas-trip:ro
+     - /home/user/old-pics:/mnt/media/old-pics:ro
+     - /mnt/media/videos:/mnt/media/videos:ro
+     - "C:/Users/user_name/Desktop/my media:/mnt/media/my-media:ro" # import path in Windows system.
```

:::tip
The `ro` flag at the end only gives read-only access to the volumes. While Immich does not modify files, it's a good practice to mount read-only.
:::

:::info
_Remember to bring the container `docker compose down/up` to register the changes. Make sure you can see the mounted path in the container._
:::

### Create External Libraries

These actions must be performed by the Immich administrator.

- Click on Administration -> Libraries
- Click on Create External Library
- Click the drop-down menu on the newly created library
- Click on Rename Library and rename it to "Christmas Trip"
- Click Edit Import Paths
- Click on Add Path
- Enter `/mnt/media/christmas-trip` then click Add

NOTE: We have to use the `/mnt/media/christmas-trip` path and not the `/mnt/nas/christmas-trip` path since all paths have to be what the Docker containers see.

Next, we'll add an exclusion pattern to filter out raw files.

- Click the drop-down menu on the newly created Christmas library
- Click on Manage
- Click on Scan Settings
- Click on Add Exclusion Pattern
- Enter `**/Raw/**` and click save.
- Click save
- Click the drop-down menu on the newly created library
- Click on Scan Library Files

The christmas trip library will now be scanned in the background. In the meantime, let's add the videos and old photos to another library.

- Click on Create External Library.

:::info Note
If you get an error here, please rename the other external library to something else. This is a bug that will be fixed in a future release.
:::

- Click the drop-down menu on the newly created library
- Click Edit Import Paths
- Click on Add Path
- Enter `/mnt/media/old-pics` then click Add
- Click on Add Path
- Enter `/mnt/media/videos` then click Add
- Click Save
- Click on Scan Library Files

Within seconds, the assets from the old-pics and videos folders should show up in the main timeline. If progress is slow, check the Jobs page on the admin panel.<|MERGE_RESOLUTION|>--- conflicted
+++ resolved
@@ -50,11 +50,6 @@
 
 Sometimes, an external library will not scan correctly. This can happen if immich_server or immich_microservices can't access the files. Here are some things to check:
 
-<<<<<<< HEAD
-=======
-- Is the external path set correctly? Each import path must be contained in the external path.
-- Make sure the external path does not contain spaces
->>>>>>> 73825918
 - In the docker-compose file, are the volumes mounted correctly?
 - Are the volumes identical between the `server` and `microservices` container?
 - Are the import paths set correctly, and do they match the path set in docker-compose file?

<<<<<<< HEAD
import 'dart:async';
import 'dart:io';

import 'package:device_info_plus/device_info_plus.dart';
import 'package:easy_localization/easy_localization.dart';
import 'package:flutter/foundation.dart';
import 'package:flutter/material.dart';
import 'package:flutter/services.dart';
import 'package:flutter_displaymode/flutter_displaymode.dart';
import 'package:hooks_riverpod/hooks_riverpod.dart';
import 'package:immich_mobile/extensions/build_context_extensions.dart';
import 'package:immich_mobile/utils/db.dart';
import 'package:timezone/data/latest.dart';
import 'package:immich_mobile/constants/locales.dart';
import 'package:immich_mobile/modules/backup/background_service/background.service.dart';
import 'package:immich_mobile/modules/backup/models/backup_album.model.dart';
import 'package:immich_mobile/modules/backup/models/duplicated_asset.model.dart';
import 'package:immich_mobile/routing/router.dart';
import 'package:immich_mobile/routing/tab_navigation_observer.dart';
import 'package:immich_mobile/shared/cache/widgets_binding.dart';
import 'package:immich_mobile/shared/models/album.dart';
import 'package:immich_mobile/shared/models/android_device_asset.dart';
import 'package:immich_mobile/shared/models/asset.dart';
import 'package:immich_mobile/shared/models/etag.dart';
import 'package:immich_mobile/shared/models/exif_info.dart';
import 'package:immich_mobile/shared/models/ios_device_asset.dart';
import 'package:immich_mobile/shared/models/logger_message.model.dart';
import 'package:immich_mobile/shared/models/store.dart';
import 'package:immich_mobile/shared/models/user.dart';
import 'package:immich_mobile/shared/providers/app_state.provider.dart';
import 'package:immich_mobile/shared/providers/db.provider.dart';
import 'package:immich_mobile/shared/services/immich_logger.service.dart';
import 'package:immich_mobile/shared/services/local_notification.service.dart';
import 'package:immich_mobile/utils/http_ssl_cert_override.dart';
import 'package:immich_mobile/utils/immich_app_theme.dart';
import 'package:isar/isar.dart';
import 'package:logging/logging.dart';
import 'package:path_provider/path_provider.dart';

void main() async {
  ImmichWidgetsBinding();

  final db = await loadDb();
  await initApp();
  await DBUtils.migrateDatabaseIfNeeded(db);
  HttpOverrides.global = HttpSSLCertOverride();

  runApp(
    ProviderScope(
      overrides: [dbProvider.overrideWithValue(db)],
      child: const MainWidget(),
    ),
  );
}

Future<void> initApp() async {
  await EasyLocalization.ensureInitialized();

  if (kReleaseMode && Platform.isAndroid) {
    try {
      await FlutterDisplayMode.setHighRefreshRate();
      debugPrint("Enabled high refresh mode");
    } catch (e) {
      debugPrint("Error setting high refresh rate: $e");
    }
  }

  // Initialize Immich Logger Service
  ImmichLogger();

  var log = Logger("ImmichErrorLogger");

  FlutterError.onError = (details) {
    FlutterError.presentError(details);
    log.severe(
      'FlutterError - Catch all',
      "${details.toString()}\nException: ${details.exception}\nLibrary: ${details.library}\nContext: ${details.context}",
      details.stack,
    );
  };

  PlatformDispatcher.instance.onError = (error, stack) {
    log.severe('PlatformDispatcher - Catch all', error, stack);
    return true;
  };

  initializeTimeZones();
}

Future<Isar> loadDb() async {
  final dir = await getApplicationDocumentsDirectory();
  Isar db = await Isar.open(
    [
      StoreValueSchema,
      ExifInfoSchema,
      AssetSchema,
      AlbumSchema,
      UserSchema,
      BackupAlbumSchema,
      DuplicatedAssetSchema,
      LoggerMessageSchema,
      ETagSchema,
      if (Platform.isAndroid) AndroidDeviceAssetSchema,
      if (Platform.isIOS) IOSDeviceAssetSchema,
    ],
    directory: dir.path,
    maxSizeMiB: 256,
  );
  Store.init(db);
  return db;
}

class ImmichApp extends ConsumerStatefulWidget {
  const ImmichApp({super.key});

  @override
  ImmichAppState createState() => ImmichAppState();
}

class ImmichAppState extends ConsumerState<ImmichApp>
    with WidgetsBindingObserver {
  @override
  void didChangeAppLifecycleState(AppLifecycleState state) {
    switch (state) {
      case AppLifecycleState.resumed:
        debugPrint("[APP STATE] resumed");
        ref.read(appStateProvider.notifier).handleAppResume();
        break;
      case AppLifecycleState.inactive:
        debugPrint("[APP STATE] inactive");
        ref.read(appStateProvider.notifier).handleAppInactivity();
        break;
      case AppLifecycleState.paused:
        debugPrint("[APP STATE] paused");
        ref.read(appStateProvider.notifier).handleAppPause();
        break;
      case AppLifecycleState.detached:
        debugPrint("[APP STATE] detached");
        ref.read(appStateProvider.notifier).handleAppDetached();
        break;
      case AppLifecycleState.hidden:
        debugPrint("[APP STATE] hidden");
        ref.read(appStateProvider.notifier).handleAppHidden();
        break;
    }
  }

  Future<void> initApp() async {
    WidgetsBinding.instance.addObserver(this);

    // Draw the app from edge to edge
    SystemChrome.setEnabledSystemUIMode(SystemUiMode.edgeToEdge);

    // Sets the navigation bar color
    SystemUiOverlayStyle overlayStyle = const SystemUiOverlayStyle(
      systemNavigationBarColor: Colors.transparent,
    );
    if (Platform.isAndroid) {
      // Android 8 does not support transparent app bars
      final info = await DeviceInfoPlugin().androidInfo;
      if (info.version.sdkInt <= 26) {
        overlayStyle = context.isDarkTheme
            ? SystemUiOverlayStyle.dark
            : SystemUiOverlayStyle.light;
      }
    }
    SystemChrome.setSystemUIOverlayStyle(overlayStyle);
    await ref.read(localNotificationService).setup();
  }

  @override
  initState() {
    super.initState();
    initApp().then((_) => debugPrint("App Init Completed"));
    WidgetsBinding.instance.addPostFrameCallback((_) {
      // needs to be delayed so that EasyLocalization is working
      ref.read(backgroundServiceProvider).resumeServiceIfEnabled();
    });
  }

  @override
  void dispose() {
    WidgetsBinding.instance.removeObserver(this);
    super.dispose();
  }

  @override
  Widget build(BuildContext context) {
    var router = ref.watch(appRouterProvider);

    return MaterialApp(
      localizationsDelegates: context.localizationDelegates,
      supportedLocales: context.supportedLocales,
      locale: context.locale,
      debugShowCheckedModeBanner: false,
      home: MaterialApp.router(
        title: 'Immich',
        debugShowCheckedModeBanner: false,
        themeMode: ref.watch(immichThemeProvider),
        darkTheme: immichDarkTheme,
        theme: immichLightTheme,
        routeInformationParser: router.defaultRouteParser(),
        routerDelegate: router.delegate(
          navigatorObservers: () => [TabNavigationObserver(ref: ref)],
        ),
      ),
    );
  }
}

// ignore: prefer-single-widget-per-file
class MainWidget extends StatelessWidget {
  const MainWidget({super.key});

  @override
  Widget build(BuildContext context) {
    return EasyLocalization(
      supportedLocales: locales,
      path: translationsPath,
      useFallbackTranslations: true,
      fallbackLocale: locales.first,
      child: const ImmichApp(),
    );
  }
}
=======
import 'dart:async';
import 'dart:io';

import 'package:device_info_plus/device_info_plus.dart';
import 'package:easy_localization/easy_localization.dart';
import 'package:flutter/foundation.dart';
import 'package:flutter/material.dart';
import 'package:flutter/services.dart';
import 'package:flutter_displaymode/flutter_displaymode.dart';
import 'package:hooks_riverpod/hooks_riverpod.dart';
import 'package:immich_mobile/extensions/build_context_extensions.dart';
import 'package:timezone/data/latest.dart';
import 'package:immich_mobile/constants/locales.dart';
import 'package:immich_mobile/services/background.service.dart';
import 'package:immich_mobile/entities/backup_album.entity.dart';
import 'package:immich_mobile/entities/duplicated_asset.entity.dart';
import 'package:immich_mobile/routing/router.dart';
import 'package:immich_mobile/routing/tab_navigation_observer.dart';
import 'package:immich_mobile/utils/cache/widgets_binding.dart';
import 'package:immich_mobile/entities/album.entity.dart';
import 'package:immich_mobile/entities/android_device_asset.entity.dart';
import 'package:immich_mobile/entities/asset.entity.dart';
import 'package:immich_mobile/entities/etag.entity.dart';
import 'package:immich_mobile/entities/exif_info.entity.dart';
import 'package:immich_mobile/entities/ios_device_asset.entity.dart';
import 'package:immich_mobile/entities/logger_message.entity.dart';
import 'package:immich_mobile/entities/store.entity.dart';
import 'package:immich_mobile/entities/user.entity.dart';
import 'package:immich_mobile/providers/app_life_cycle.provider.dart';
import 'package:immich_mobile/providers/db.provider.dart';
import 'package:immich_mobile/services/immich_logger.service.dart';
import 'package:immich_mobile/services/local_notification.service.dart';
import 'package:immich_mobile/utils/http_ssl_cert_override.dart';
import 'package:immich_mobile/utils/immich_app_theme.dart';
import 'package:immich_mobile/utils/migration.dart';
import 'package:isar/isar.dart';
import 'package:logging/logging.dart';
import 'package:path_provider/path_provider.dart';

void main() async {
  ImmichWidgetsBinding();

  final db = await loadDb();
  await initApp();
  await migrateDatabaseIfNeeded(db);
  HttpOverrides.global = HttpSSLCertOverride();

  runApp(
    ProviderScope(
      overrides: [dbProvider.overrideWithValue(db)],
      child: const MainWidget(),
    ),
  );
}

Future<void> initApp() async {
  await EasyLocalization.ensureInitialized();

  if (kReleaseMode && Platform.isAndroid) {
    try {
      await FlutterDisplayMode.setHighRefreshRate();
      debugPrint("Enabled high refresh mode");
    } catch (e) {
      debugPrint("Error setting high refresh rate: $e");
    }
  }

  // Initialize Immich Logger Service
  ImmichLogger();

  var log = Logger("ImmichErrorLogger");

  FlutterError.onError = (details) {
    FlutterError.presentError(details);
    log.severe(
      'FlutterError - Catch all',
      "${details.toString()}\nException: ${details.exception}\nLibrary: ${details.library}\nContext: ${details.context}",
      details.stack,
    );
  };

  PlatformDispatcher.instance.onError = (error, stack) {
    log.severe('PlatformDispatcher - Catch all', error, stack);
    return true;
  };

  initializeTimeZones();
}

Future<Isar> loadDb() async {
  final dir = await getApplicationDocumentsDirectory();
  Isar db = await Isar.open(
    [
      StoreValueSchema,
      ExifInfoSchema,
      AssetSchema,
      AlbumSchema,
      UserSchema,
      BackupAlbumSchema,
      DuplicatedAssetSchema,
      LoggerMessageSchema,
      ETagSchema,
      if (Platform.isAndroid) AndroidDeviceAssetSchema,
      if (Platform.isIOS) IOSDeviceAssetSchema,
    ],
    directory: dir.path,
    maxSizeMiB: 256,
  );
  Store.init(db);
  return db;
}

class ImmichApp extends ConsumerStatefulWidget {
  const ImmichApp({super.key});

  @override
  ImmichAppState createState() => ImmichAppState();
}

class ImmichAppState extends ConsumerState<ImmichApp>
    with WidgetsBindingObserver {
  @override
  void didChangeAppLifecycleState(AppLifecycleState state) {
    switch (state) {
      case AppLifecycleState.resumed:
        debugPrint("[APP STATE] resumed");
        ref.read(appStateProvider.notifier).handleAppResume();
        break;
      case AppLifecycleState.inactive:
        debugPrint("[APP STATE] inactive");
        ref.read(appStateProvider.notifier).handleAppInactivity();
        break;
      case AppLifecycleState.paused:
        debugPrint("[APP STATE] paused");
        ref.read(appStateProvider.notifier).handleAppPause();
        break;
      case AppLifecycleState.detached:
        debugPrint("[APP STATE] detached");
        ref.read(appStateProvider.notifier).handleAppDetached();
        break;
      case AppLifecycleState.hidden:
        debugPrint("[APP STATE] hidden");
        ref.read(appStateProvider.notifier).handleAppHidden();
        break;
    }
  }

  Future<void> initApp() async {
    WidgetsBinding.instance.addObserver(this);

    // Draw the app from edge to edge
    SystemChrome.setEnabledSystemUIMode(SystemUiMode.edgeToEdge);

    // Sets the navigation bar color
    SystemUiOverlayStyle overlayStyle = const SystemUiOverlayStyle(
      systemNavigationBarColor: Colors.transparent,
    );
    if (Platform.isAndroid) {
      // Android 8 does not support transparent app bars
      final info = await DeviceInfoPlugin().androidInfo;
      if (info.version.sdkInt <= 26) {
        overlayStyle = context.isDarkTheme
            ? SystemUiOverlayStyle.dark
            : SystemUiOverlayStyle.light;
      }
    }
    SystemChrome.setSystemUIOverlayStyle(overlayStyle);
    await ref.read(localNotificationService).setup();
  }

  @override
  initState() {
    super.initState();
    initApp().then((_) => debugPrint("App Init Completed"));
    WidgetsBinding.instance.addPostFrameCallback((_) {
      // needs to be delayed so that EasyLocalization is working
      ref.read(backgroundServiceProvider).resumeServiceIfEnabled();
    });
  }

  @override
  void dispose() {
    WidgetsBinding.instance.removeObserver(this);
    super.dispose();
  }

  @override
  Widget build(BuildContext context) {
    var router = ref.watch(appRouterProvider);

    return MaterialApp(
      localizationsDelegates: context.localizationDelegates,
      supportedLocales: context.supportedLocales,
      locale: context.locale,
      debugShowCheckedModeBanner: false,
      home: MaterialApp.router(
        title: 'Immich',
        debugShowCheckedModeBanner: false,
        themeMode: ref.watch(immichThemeProvider),
        darkTheme: immichDarkTheme,
        theme: immichLightTheme,
        routeInformationParser: router.defaultRouteParser(),
        routerDelegate: router.delegate(
          navigatorObservers: () => [TabNavigationObserver(ref: ref)],
        ),
      ),
    );
  }
}

// ignore: prefer-single-widget-per-file
class MainWidget extends StatelessWidget {
  const MainWidget({super.key});

  @override
  Widget build(BuildContext context) {
    return EasyLocalization(
      supportedLocales: locales.values.toList(),
      path: translationsPath,
      useFallbackTranslations: true,
      fallbackLocale: locales.values.first,
      child: const ImmichApp(),
    );
  }
}
>>>>>>> e2a31323
<|MERGE_RESOLUTION|>--- conflicted
+++ resolved
@@ -1,4 +1,3 @@
-<<<<<<< HEAD
 import 'dart:async';
 import 'dart:io';
 
@@ -11,231 +10,6 @@
 import 'package:hooks_riverpod/hooks_riverpod.dart';
 import 'package:immich_mobile/extensions/build_context_extensions.dart';
 import 'package:immich_mobile/utils/db.dart';
-import 'package:timezone/data/latest.dart';
-import 'package:immich_mobile/constants/locales.dart';
-import 'package:immich_mobile/modules/backup/background_service/background.service.dart';
-import 'package:immich_mobile/modules/backup/models/backup_album.model.dart';
-import 'package:immich_mobile/modules/backup/models/duplicated_asset.model.dart';
-import 'package:immich_mobile/routing/router.dart';
-import 'package:immich_mobile/routing/tab_navigation_observer.dart';
-import 'package:immich_mobile/shared/cache/widgets_binding.dart';
-import 'package:immich_mobile/shared/models/album.dart';
-import 'package:immich_mobile/shared/models/android_device_asset.dart';
-import 'package:immich_mobile/shared/models/asset.dart';
-import 'package:immich_mobile/shared/models/etag.dart';
-import 'package:immich_mobile/shared/models/exif_info.dart';
-import 'package:immich_mobile/shared/models/ios_device_asset.dart';
-import 'package:immich_mobile/shared/models/logger_message.model.dart';
-import 'package:immich_mobile/shared/models/store.dart';
-import 'package:immich_mobile/shared/models/user.dart';
-import 'package:immich_mobile/shared/providers/app_state.provider.dart';
-import 'package:immich_mobile/shared/providers/db.provider.dart';
-import 'package:immich_mobile/shared/services/immich_logger.service.dart';
-import 'package:immich_mobile/shared/services/local_notification.service.dart';
-import 'package:immich_mobile/utils/http_ssl_cert_override.dart';
-import 'package:immich_mobile/utils/immich_app_theme.dart';
-import 'package:isar/isar.dart';
-import 'package:logging/logging.dart';
-import 'package:path_provider/path_provider.dart';
-
-void main() async {
-  ImmichWidgetsBinding();
-
-  final db = await loadDb();
-  await initApp();
-  await DBUtils.migrateDatabaseIfNeeded(db);
-  HttpOverrides.global = HttpSSLCertOverride();
-
-  runApp(
-    ProviderScope(
-      overrides: [dbProvider.overrideWithValue(db)],
-      child: const MainWidget(),
-    ),
-  );
-}
-
-Future<void> initApp() async {
-  await EasyLocalization.ensureInitialized();
-
-  if (kReleaseMode && Platform.isAndroid) {
-    try {
-      await FlutterDisplayMode.setHighRefreshRate();
-      debugPrint("Enabled high refresh mode");
-    } catch (e) {
-      debugPrint("Error setting high refresh rate: $e");
-    }
-  }
-
-  // Initialize Immich Logger Service
-  ImmichLogger();
-
-  var log = Logger("ImmichErrorLogger");
-
-  FlutterError.onError = (details) {
-    FlutterError.presentError(details);
-    log.severe(
-      'FlutterError - Catch all',
-      "${details.toString()}\nException: ${details.exception}\nLibrary: ${details.library}\nContext: ${details.context}",
-      details.stack,
-    );
-  };
-
-  PlatformDispatcher.instance.onError = (error, stack) {
-    log.severe('PlatformDispatcher - Catch all', error, stack);
-    return true;
-  };
-
-  initializeTimeZones();
-}
-
-Future<Isar> loadDb() async {
-  final dir = await getApplicationDocumentsDirectory();
-  Isar db = await Isar.open(
-    [
-      StoreValueSchema,
-      ExifInfoSchema,
-      AssetSchema,
-      AlbumSchema,
-      UserSchema,
-      BackupAlbumSchema,
-      DuplicatedAssetSchema,
-      LoggerMessageSchema,
-      ETagSchema,
-      if (Platform.isAndroid) AndroidDeviceAssetSchema,
-      if (Platform.isIOS) IOSDeviceAssetSchema,
-    ],
-    directory: dir.path,
-    maxSizeMiB: 256,
-  );
-  Store.init(db);
-  return db;
-}
-
-class ImmichApp extends ConsumerStatefulWidget {
-  const ImmichApp({super.key});
-
-  @override
-  ImmichAppState createState() => ImmichAppState();
-}
-
-class ImmichAppState extends ConsumerState<ImmichApp>
-    with WidgetsBindingObserver {
-  @override
-  void didChangeAppLifecycleState(AppLifecycleState state) {
-    switch (state) {
-      case AppLifecycleState.resumed:
-        debugPrint("[APP STATE] resumed");
-        ref.read(appStateProvider.notifier).handleAppResume();
-        break;
-      case AppLifecycleState.inactive:
-        debugPrint("[APP STATE] inactive");
-        ref.read(appStateProvider.notifier).handleAppInactivity();
-        break;
-      case AppLifecycleState.paused:
-        debugPrint("[APP STATE] paused");
-        ref.read(appStateProvider.notifier).handleAppPause();
-        break;
-      case AppLifecycleState.detached:
-        debugPrint("[APP STATE] detached");
-        ref.read(appStateProvider.notifier).handleAppDetached();
-        break;
-      case AppLifecycleState.hidden:
-        debugPrint("[APP STATE] hidden");
-        ref.read(appStateProvider.notifier).handleAppHidden();
-        break;
-    }
-  }
-
-  Future<void> initApp() async {
-    WidgetsBinding.instance.addObserver(this);
-
-    // Draw the app from edge to edge
-    SystemChrome.setEnabledSystemUIMode(SystemUiMode.edgeToEdge);
-
-    // Sets the navigation bar color
-    SystemUiOverlayStyle overlayStyle = const SystemUiOverlayStyle(
-      systemNavigationBarColor: Colors.transparent,
-    );
-    if (Platform.isAndroid) {
-      // Android 8 does not support transparent app bars
-      final info = await DeviceInfoPlugin().androidInfo;
-      if (info.version.sdkInt <= 26) {
-        overlayStyle = context.isDarkTheme
-            ? SystemUiOverlayStyle.dark
-            : SystemUiOverlayStyle.light;
-      }
-    }
-    SystemChrome.setSystemUIOverlayStyle(overlayStyle);
-    await ref.read(localNotificationService).setup();
-  }
-
-  @override
-  initState() {
-    super.initState();
-    initApp().then((_) => debugPrint("App Init Completed"));
-    WidgetsBinding.instance.addPostFrameCallback((_) {
-      // needs to be delayed so that EasyLocalization is working
-      ref.read(backgroundServiceProvider).resumeServiceIfEnabled();
-    });
-  }
-
-  @override
-  void dispose() {
-    WidgetsBinding.instance.removeObserver(this);
-    super.dispose();
-  }
-
-  @override
-  Widget build(BuildContext context) {
-    var router = ref.watch(appRouterProvider);
-
-    return MaterialApp(
-      localizationsDelegates: context.localizationDelegates,
-      supportedLocales: context.supportedLocales,
-      locale: context.locale,
-      debugShowCheckedModeBanner: false,
-      home: MaterialApp.router(
-        title: 'Immich',
-        debugShowCheckedModeBanner: false,
-        themeMode: ref.watch(immichThemeProvider),
-        darkTheme: immichDarkTheme,
-        theme: immichLightTheme,
-        routeInformationParser: router.defaultRouteParser(),
-        routerDelegate: router.delegate(
-          navigatorObservers: () => [TabNavigationObserver(ref: ref)],
-        ),
-      ),
-    );
-  }
-}
-
-// ignore: prefer-single-widget-per-file
-class MainWidget extends StatelessWidget {
-  const MainWidget({super.key});
-
-  @override
-  Widget build(BuildContext context) {
-    return EasyLocalization(
-      supportedLocales: locales,
-      path: translationsPath,
-      useFallbackTranslations: true,
-      fallbackLocale: locales.first,
-      child: const ImmichApp(),
-    );
-  }
-}
-=======
-import 'dart:async';
-import 'dart:io';
-
-import 'package:device_info_plus/device_info_plus.dart';
-import 'package:easy_localization/easy_localization.dart';
-import 'package:flutter/foundation.dart';
-import 'package:flutter/material.dart';
-import 'package:flutter/services.dart';
-import 'package:flutter_displaymode/flutter_displaymode.dart';
-import 'package:hooks_riverpod/hooks_riverpod.dart';
-import 'package:immich_mobile/extensions/build_context_extensions.dart';
 import 'package:timezone/data/latest.dart';
 import 'package:immich_mobile/constants/locales.dart';
 import 'package:immich_mobile/services/background.service.dart';
@@ -259,7 +33,6 @@
 import 'package:immich_mobile/services/local_notification.service.dart';
 import 'package:immich_mobile/utils/http_ssl_cert_override.dart';
 import 'package:immich_mobile/utils/immich_app_theme.dart';
-import 'package:immich_mobile/utils/migration.dart';
 import 'package:isar/isar.dart';
 import 'package:logging/logging.dart';
 import 'package:path_provider/path_provider.dart';
@@ -269,7 +42,7 @@
 
   final db = await loadDb();
   await initApp();
-  await migrateDatabaseIfNeeded(db);
+  await DBUtils.migrateDatabaseIfNeeded(db);
   HttpOverrides.global = HttpSSLCertOverride();
 
   runApp(
@@ -449,5 +222,4 @@
       child: const ImmichApp(),
     );
   }
-}
->>>>>>> e2a31323
+}